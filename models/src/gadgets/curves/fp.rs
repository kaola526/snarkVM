--- conflicted
+++ resolved
@@ -55,7 +55,6 @@
     }
 }
 
-<<<<<<< HEAD
 /// Represent variables corresponding to a field element in `F`.
 #[derive(Clone, Debug)]
 pub enum FpGadget<F: PrimeField> {
@@ -80,10 +79,6 @@
 
         Self::alloc(cs, || Ok(value))
     }
-=======
-impl<F: PrimeField> FieldGadget<F, F> for FpGadget<F> {
-    type Variable = ConstraintVariable<F>;
->>>>>>> 86818e52
 
     #[inline]
     fn get_value(&self) -> Option<F> {
@@ -91,7 +86,7 @@
     }
 
     #[inline]
-    fn get_variable(&self) -> ConstraintVar<F> {
+    fn get_variable(&self) -> ConstraintVariable<F> {
         self.variable.clone()
     }
 
@@ -646,7 +641,7 @@
 // FpGadget Impl
 
 impl<F: PrimeField> FieldGadget<F, F> for FpGadget<F> {
-    type Variable = ConstraintVar<F>;
+    type Variable = ConstraintVariable<F>;
 
     #[inline]
     fn get_value(&self) -> Option<F> {
