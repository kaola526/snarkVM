[package]
name = "snarkvm-circuits-core"
version = "0.7.5"
authors = [ "The Aleo Team <hello@aleo.org>" ]
description = "Core circuits library for a decentralized virtual machine"
license = "GPL-3.0"
edition = "2021"

[dependencies.snarkvm-algorithms]
path = "../../algorithms"
version = "0.7.5"
default-features = false
<<<<<<< HEAD
features = ["crh", "crypto_hash",  "merkle_tree"]
=======
features = ["crypto_hash"]
>>>>>>> f3f52fa8

[dependencies.snarkvm-curves]
path = "../../curves"
version = "0.7.5"
default-features = false

[dependencies.snarkvm-circuits-environment]
path = "../environment"
version = "0.7.5"

[dependencies.snarkvm-fields]
path = "../../fields"
version = "0.7.5"

[dependencies.snarkvm-circuits-types]
path = "../types"
version = "0.7.5"

[dev-dependencies.snarkvm-algorithms]
path = "../../algorithms"
version = "0.7.5"
default-features = false
features = ["commitment", "crh", "prf", "signature"]

[dev-dependencies.snarkvm-utilities]
path = "../../utilities"
version = "0.7.5"<|MERGE_RESOLUTION|>--- conflicted
+++ resolved
@@ -10,11 +10,7 @@
 path = "../../algorithms"
 version = "0.7.5"
 default-features = false
-<<<<<<< HEAD
 features = ["crh", "crypto_hash",  "merkle_tree"]
-=======
-features = ["crypto_hash"]
->>>>>>> f3f52fa8
 
 [dependencies.snarkvm-curves]
 path = "../../curves"
