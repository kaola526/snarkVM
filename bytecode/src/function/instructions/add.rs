--- conflicted
+++ resolved
@@ -21,9 +21,6 @@
     Program,
     Value,
 };
-<<<<<<< HEAD
-use snarkvm_circuits::{Parser, ParserResult};
-=======
 use snarkvm_circuits::{
     count,
     AddChecked,
@@ -46,12 +43,10 @@
     U64,
     U8,
 };
->>>>>>> 01769c3a
 use snarkvm_utilities::{FromBytes, ToBytes};
 
 use core::{fmt, ops::Add as AddCircuit};
 use nom::combinator::map;
-use snarkvm_circuits::{AddChecked, Literal};
 use std::io::{Read, Result as IoResult, Write};
 
 /// Adds `first` with `second`, storing the outcome in `destination`.
@@ -76,41 +71,6 @@
     #[inline]
     fn opcode() -> &'static str {
         "add"
-    }
-}
-
-impl<P: Program> Parser for Add<P> {
-    type Environment = P::Environment;
-
-    #[inline]
-    fn parse(string: &str) -> ParserResult<Self> {
-        map(BinaryOperation::parse, |operation| Self { operation })(string)
-    }
-}
-
-impl<P: Program> fmt::Display for Add<P> {
-    fn fmt(&self, f: &mut fmt::Formatter) -> fmt::Result {
-        write!(f, "{}", self.operation)
-    }
-}
-
-impl<P: Program> FromBytes for Add<P> {
-    fn read_le<R: Read>(mut reader: R) -> IoResult<Self> {
-        Ok(Self { operation: BinaryOperation::read_le(&mut reader)? })
-    }
-}
-
-impl<P: Program> ToBytes for Add<P> {
-    fn write_le<W: Write>(&self, mut writer: W) -> IoResult<()> {
-        self.operation.write_le(&mut writer)
-    }
-}
-
-#[allow(clippy::from_over_into)]
-impl<P: Program> Into<Instruction<P>> for Add<P> {
-    /// Converts the operation into an instruction.
-    fn into(self) -> Instruction<P> {
-        Instruction::Add(self)
     }
 }
 
@@ -150,8 +110,6 @@
     }
 }
 
-<<<<<<< HEAD
-=======
 impl<P: Program> Metrics<Self> for Add<P> {
     type Case = (LiteralType<P>, LiteralType<P>);
 
@@ -211,7 +169,6 @@
     }
 }
 
->>>>>>> 01769c3a
 #[cfg(test)]
 mod tests {
     use super::*;
