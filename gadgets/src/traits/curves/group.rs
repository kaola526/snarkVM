--- conflicted
+++ resolved
@@ -255,17 +255,11 @@
     fn cost_of_double() -> usize;
 }
 
-<<<<<<< HEAD
 pub trait CurveGadget<G: ProjectiveCurve, F: Field>: GroupGadget<G, F> + AllocGadget<G::Affine, F> {}
 
 pub trait CompressedGroupGadget<G: ProjectiveCurve, F: Field>: CurveGadget<G, F> {
-    type BaseFieldGadget: ToBytesGadget<F>
+    type BaseFieldGadget: ToBytesBEGadget<F>
         + ToBitsBEGadget<F>
-=======
-pub trait CompressedGroupGadget<G: Group + ProjectiveCurve, F: Field>: GroupGadget<G, F> {
-    type BaseFieldGadget: ToBytesBEGadget<F>
-        + ToBytesLEGadget<F>
->>>>>>> 50b788f4
         + EqGadget<F>
         + CondSelectGadget<F>
         + AllocGadget<<G::Affine as AffineCurve>::BaseField, F>
